--- conflicted
+++ resolved
@@ -425,7 +425,6 @@
       type: 'bool',
       props: { label: 'Auto renew cert.' },
     },
-<<<<<<< HEAD
     exposed: {
       type: 'bool',
       props: {
@@ -443,8 +442,6 @@
         possibleValues: Object.values(RevocationReason),
       },
     },
-=======
->>>>>>> 0f24ab51
     client: {
       type: 'bool',
       props: { label: 'Client cert.' },
@@ -518,7 +515,6 @@
       style: { textAlign: 'center', width: 100 },
       notFilterable: false,
     },
-<<<<<<< HEAD
     {
       title: 'revoked',
       cell: (v, item) =>
@@ -530,8 +526,6 @@
       content: (item) => (item.revoked !== RevocationReason.VALID.value ? 'yes' : 'no'),
       style: { textAlign: 'center', width: 70 },
     },
-=======
->>>>>>> 0f24ab51
     // {
     //   title: 'Client',
     //   content: item => (!item.client ? 'no' : <span className="label bg__success">yes</span>),
